import albumentations as img_album


<<<<<<< HEAD
def get_training_augmentation(image_size, weather=False, flips=True, extend_aug=False, normalize=None):
    """
    Training augmentation pipeline
    Args:
        image_size:  int, input image size
        weather:     bool, use weather augmentation or not
        flips:       bool, use horizontal and vertical flipping or not
        extend_aug:  bool, use additional augmentation operations
        normalize:   dict, config in config.py with image normalization params: mean, std
=======
def get_training_augmentation(weather=False, flips=True, extend_aug=False):
    """
    Training augmentation pipeline
    Args:
        weather:     bool, use weather augmentation or not
        flips:       bool, use horizontal and vertical flipping or not
        extend_aug:  bool, use additional augmentation operations
>>>>>>> 089d5286

    Returns: albumentations augmentation pipeline

    """
    base_transform_list = [
<<<<<<< HEAD
        img_album.GaussianBlur(blur_limit=5, p=0.5),
=======
        img_album.GaussianBlur(p=0.5),
>>>>>>> 089d5286
        img_album.Rotate(limit=(10, 270)),
        img_album.MultiplicativeNoise(multiplier=(0.5, 1.2)),
        img_album.ChannelShuffle(p=0.5),
    ]

    if flips:
        flip_transform = [img_album.OneOf([img_album.HorizontalFlip(p=0.5),
                                           img_album.VerticalFlip(p=0.5)]
                                          )
                          ]
        base_transform_list.extend(flip_transform)

    if weather:
        weather_transform = [img_album.RandomSnow(p=0.3),
                             img_album.RandomRain(p=0.3),
                             img_album.RandomFog(p=0.2),
                             img_album.RandomSunFlare(p=0.2)
                             ]
        base_transform_list.extend(weather_transform)

    train_transform = [img_album.OneOf(base_transform_list, p=0.5)]

    if extend_aug:
        aug_extensions = [
            img_album.ShiftScaleRotate(scale_limit=0.5, rotate_limit=0, shift_limit=0.1, p=0.5, border_mode=0),
            img_album.IAAAdditiveGaussianNoise(p=0.2),
            img_album.IAAPerspective(p=0.5),
            img_album.CLAHE(p=0.5),
            img_album.RandomBrightness(p=0.5),
            img_album.RandomGamma(p=0.5),
            img_album.IAASharpen(p=0.5),
            img_album.Blur(blur_limit=3, p=0.5),
            img_album.MotionBlur(blur_limit=3, p=0.5),
            img_album.RandomContrast(p=0.5),
            img_album.HueSaturationValue(p=0.5),

        ]
        train_transform.append(img_album.OneOf(aug_extensions, p=0.5))

    train_transform.append(img_album.Lambda(mask=round_clip_0_1))
<<<<<<< HEAD

    if normalize:
        # After normalization change array back to unit8 for further augmentation
        train_transform.insert(0, img_album.Lambda(image=denorm_image))
        train_transform.insert(0, img_album.Normalize(mean=normalize['mean'],
                                                      std=normalize['std'],
                                                      max_pixel_value=255.0,
                                                      always_apply=True,
                                                      p=1.0)

                               )
=======
>>>>>>> 089d5286

    return img_album.Compose(train_transform)


def get_preprocessing(preprocessing_fn):
    """Construct preprocessing transform

    Args:
        preprocessing_fn (callbale): data preprocessing function
            (can be specific for each pretrained neural network)
    Return:
        transform: albumentations.Compose

    """

    _transform = [
        img_album.Lambda(image=preprocessing_fn),
    ]
    return img_album.Compose(_transform)


def round_clip_0_1(x, **kwargs):
    return x.round().clip(0, 1)<|MERGE_RESOLUTION|>--- conflicted
+++ resolved
@@ -1,17 +1,6 @@
 import albumentations as img_album
 
 
-<<<<<<< HEAD
-def get_training_augmentation(image_size, weather=False, flips=True, extend_aug=False, normalize=None):
-    """
-    Training augmentation pipeline
-    Args:
-        image_size:  int, input image size
-        weather:     bool, use weather augmentation or not
-        flips:       bool, use horizontal and vertical flipping or not
-        extend_aug:  bool, use additional augmentation operations
-        normalize:   dict, config in config.py with image normalization params: mean, std
-=======
 def get_training_augmentation(weather=False, flips=True, extend_aug=False):
     """
     Training augmentation pipeline
@@ -19,17 +8,12 @@
         weather:     bool, use weather augmentation or not
         flips:       bool, use horizontal and vertical flipping or not
         extend_aug:  bool, use additional augmentation operations
->>>>>>> 089d5286
 
     Returns: albumentations augmentation pipeline
 
     """
     base_transform_list = [
-<<<<<<< HEAD
-        img_album.GaussianBlur(blur_limit=5, p=0.5),
-=======
         img_album.GaussianBlur(p=0.5),
->>>>>>> 089d5286
         img_album.Rotate(limit=(10, 270)),
         img_album.MultiplicativeNoise(multiplier=(0.5, 1.2)),
         img_album.ChannelShuffle(p=0.5),
@@ -70,20 +54,6 @@
         train_transform.append(img_album.OneOf(aug_extensions, p=0.5))
 
     train_transform.append(img_album.Lambda(mask=round_clip_0_1))
-<<<<<<< HEAD
-
-    if normalize:
-        # After normalization change array back to unit8 for further augmentation
-        train_transform.insert(0, img_album.Lambda(image=denorm_image))
-        train_transform.insert(0, img_album.Normalize(mean=normalize['mean'],
-                                                      std=normalize['std'],
-                                                      max_pixel_value=255.0,
-                                                      always_apply=True,
-                                                      p=1.0)
-
-                               )
-=======
->>>>>>> 089d5286
 
     return img_album.Compose(train_transform)
 
